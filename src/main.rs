#[macro_use] // to parse --json in video.rs
extern crate serde_derive;
<<<<<<< HEAD
=======
extern crate clap;
extern crate serde;
extern crate serde_json;

extern crate colored;
extern crate ffprobe; // cli wrapper

// rustsynth output
extern crate anyhow;
extern crate num_rational;

// progress bar, used in ffpb.rs
extern crate regex;

>>>>>>> 0caa7a23
mod cli;
mod cmd;
mod smgui;
// mod ffpb;
// mod ffpb2;
mod parse;
mod recipe;
mod render;
mod utils;
//mod vapoursynth;
mod video;

use crate::{cli::Arguments, cmd::SmCommand, video::Payload};
use std::env;
use utils::verbosity_init;

const VIDEO_EXTENSIONS: &[&str] = &[
    "mp4", "mkv", "webm", "mov", "avi", "wmv", "flv", "ts", "m3u8", "qt", "m4v",
];

const YES: &[&str] = &[
    "on", "True", "true", "yes", "y", "1", "yeah", "yea", "yep", "sure", "positive",
];

const NO: &[&str] = &[
    "off", "False", "false", "no", "n", "nah", "nope", "negative", "negatory", "0", "0.0", "null",
    "", " ", "  ", "\t", "none",
];

fn main() {
    if enable_ansi_support::enable_ansi_support().is_err() {
        println!("Failed enabling ANSI color support, expect broken colors!")
    }

    // unused for now as it spams the API each time you launch it :/...
    // parse::parse_update();

    let mut args: Arguments = cli::setup_args();
    // args.input is the only one being mutated in video.rs

    // Recipe and WidgetMetadata
    let (recipe, _metadata) = recipe::get_recipe(&mut args);
    // mutable because args.verbose sets `[miscellaneous] always verbose:` to true
    // loads defaults.ini, then overrides recipe.ini over it

    verbosity_init(
        args.verbose,
        recipe.get_bool("miscellaneous", "always verbose"),
    );

    let is_conhost: bool = (env::var("WT_SESSION").is_err() && env::var("ALACRITY_LOG").is_err())
        || env::var("NO_SMOOTHIE_WIN32").is_ok();
    // user is neither running Windows Terminal and alacritty, OR has NO_SMOOTHIE_WIN32 defined

    if args.tui
        && is_conhost
        && cfg!(target_os = "windows")
        && !recipe.get_bool("miscellaneous", "always verbose")
        && !args.verbose
    {
        utils::set_window_position(&recipe);
    }

    let payloads: Vec<Payload>;
    // dbg!(&_metadata);
    if args.input.is_empty() {
        let _result = smgui::sm_gui(recipe.clone(), _metadata, args.recipe.clone(), args);
        // payloads = vec![];
    } else {
        payloads = video::resolve_input(&mut args, &recipe);
        let commands: Vec<SmCommand> = cmd::build_commands(args, payloads, recipe);
        render::vspipe_render(commands);
    }
}<|MERGE_RESOLUTION|>--- conflicted
+++ resolved
@@ -1,22 +1,6 @@
 #[macro_use] // to parse --json in video.rs
 extern crate serde_derive;
-<<<<<<< HEAD
-=======
-extern crate clap;
-extern crate serde;
-extern crate serde_json;
 
-extern crate colored;
-extern crate ffprobe; // cli wrapper
-
-// rustsynth output
-extern crate anyhow;
-extern crate num_rational;
-
-// progress bar, used in ffpb.rs
-extern crate regex;
-
->>>>>>> 0caa7a23
 mod cli;
 mod cmd;
 mod smgui;
